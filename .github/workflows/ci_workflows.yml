--- conflicted
+++ resolved
@@ -14,7 +14,6 @@
 
 jobs:
 
-<<<<<<< HEAD
   # tests:
   #   uses: OpenAstronomy/github-actions-workflows/.github/workflows/tox.yml@8c0fde6f7e926df6ed7057255d29afa9c1ad5320  # v1.16.0
   #   with:
@@ -110,51 +109,3 @@
             ASTROPY_USE_SYSTEM_ALL=1 pip3 install -v --no-build-isolation -e .[test]
             pip3 list
             python3 -m pytest -m "not hypothesis"
-=======
-  tests:
-    uses: OpenAstronomy/github-actions-workflows/.github/workflows/tox.yml@8c0fde6f7e926df6ed7057255d29afa9c1ad5320  # v1.16.0
-    with:
-      envs: |
-        - macos: py310-test-oldestdeps
-        - macos: py311-test
-        - macos: py312-test
-        - macos: py313-test
-        - linux: py310-test-oldestdeps
-        - linux: py311-test
-        - linux: py312-test
-          runs-on: ubuntu-24.04-arm
-        - linux: py313-test
-        - linux: py312-test-devdeps
-        - windows: py310-test-oldestdeps
-        - windows: py311-test
-        - windows: py312-test
-        - windows: py313-test
-      libraries: |
-        apt:
-          - libopenblas-dev
-      coverage: 'codecov'
-
-  publish:
-    needs: tests
-    uses: OpenAstronomy/github-actions-workflows/.github/workflows/publish.yml@8c0fde6f7e926df6ed7057255d29afa9c1ad5320  # v1.16.0
-    with:
-      test_extras: test
-      test_command: pytest -p no:warnings --pyargs reproject
-      targets: |
-        - cp*-manylinux_x86_64
-        - target: cp*-manylinux_aarch64
-          runs-on: ubuntu-24.04-arm
-        - cp*-macosx_x86_64
-        - cp*-macosx_arm64
-        - cp*-win_amd64
-
-      # Developer wheels
-      upload_to_anaconda: ${{ (github.event_name == 'schedule' || github.event_name == 'workflow_dispatch') }}
-      anaconda_user: astropy
-      anaconda_package: reproject
-      anaconda_keep_n_latest: 10
-
-    secrets:
-      pypi_token: ${{ secrets.pypi_token }}
-      anaconda_token: ${{ secrets.anaconda_token }}
->>>>>>> e56bda81
